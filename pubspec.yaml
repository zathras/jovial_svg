--- conflicted
+++ resolved
@@ -1,10 +1,6 @@
 name: jovial_svg
 description: SVG - Robust rendering of Scalable Vector Graphic images, supporting a well-defined profile of SVG and a fast-loading binary storage format.
-<<<<<<< HEAD
-version: 1.1.17-rc.1
-=======
 version: 1.1.18-rc.1
->>>>>>> 8d6e29e8
 homepage:  https://bill.jovial.com/
 
 environment:
